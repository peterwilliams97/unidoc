node {
    // Install the desired Go version
    def root = tool name: 'go 1.10.3', type: 'go'

    env.GOROOT="${root}"
    env.GOPATH="${WORKSPACE}/gopath"
    env.PATH="${root}/bin:${env.GOPATH}/bin:${env.PATH}"

    dir("${GOPATH}/src/github.com/unidoc/unidoc") {
        sh 'go version'

        stage('Checkout') {
<<<<<<< HEAD
=======
            echo "Pulling unidoc on branch ${env.BRANCH_NAME}"
>>>>>>> 79e84023
            checkout scm
        }

        stage('Prepare') {
            // Get linter and other build tools.
            sh 'go get github.com/golang/lint/golint'
            sh 'go get github.com/tebeka/go2xunit'
            sh 'go get github.com/t-yuki/gocover-cobertura'

            // Get dependencies
            sh 'go get golang.org/x/image/tiff/lzw'
            sh 'go get github.com/boombuler/barcode'
        }

        stage('Linting') {
            // Go vet - List issues
            sh '(go vet ./... >govet.txt 2>&1) || true'

            // Go lint - List issues
            sh '(golint ./... >golint.txt 2>&1) || true'
        }


        stage('Testing') {
            // Go test - No tolerance.
            //sh 'go test -v ./... >gotest.txt 2>&1'
            sh '2>&1 go test -v ./... | tee gotest.txt'
        }

        stage('Test coverage') {
            sh 'go test -coverprofile=coverage.out ./...'
            sh 'gocover-cobertura < coverage.out > coverage.xml'
            step([$class: 'CoberturaPublisher', coberturaReportFile: 'coverage.xml'])
        }


        stage('Post') {
            // Assemble vet and lint info.
            warnings parserConfigurations: [
                [pattern: 'govet.txt', parserName: 'Go Vet'],
                [pattern: 'golint.txt', parserName: 'Go Lint']
            ]

            sh 'go2xunit -fail -input gotest.txt -output gotest.xml'
            junit "gotest.xml"
        }
    }

    dir("${GOPATH}/src/github.com/unidoc/unidoc-examples") {
        stage('Build examples') {
            // Pull unidoc-examples from connected branch, or master otherwise.
            def examplesBranch = "master"
            switch("${env.BRANCH_NAME}") {
                case "v3":
                    examplesBranch = "v3"
                    break
            }
            echo "Pulling unidoc-examples on branch ${examplesBranch}"
            git url: 'https://github.com/unidoc/unidoc-examples.git', branch: examplesBranch
            
            // Dependencies for examples.
            sh 'go get github.com/wcharczuk/go-chart'

            // Build all examples.
            sh 'find . -name "*.go" -print0 | xargs -0 -n1 go build'
        }

        stage('Passthrough benchmark pdfdb_small') {
            sh './pdf_passthrough_bench /home/jenkins/corpus/pdfdb_small/* | grep -v "Testing " | grep -v "copy of" | grep -v "To get " | grep -v " - pass"'
        }
    }
}<|MERGE_RESOLUTION|>--- conflicted
+++ resolved
@@ -10,10 +10,7 @@
         sh 'go version'
 
         stage('Checkout') {
-<<<<<<< HEAD
-=======
             echo "Pulling unidoc on branch ${env.BRANCH_NAME}"
->>>>>>> 79e84023
             checkout scm
         }
 
