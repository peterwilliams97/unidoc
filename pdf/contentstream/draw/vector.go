/*
 * This file is subject to the terms and conditions defined in
 * file 'LICENSE.md', which is part of this source code package.
 */

package draw

import "math"

// Vector represents a two-dimensional vector.
type Vector struct {
	Dx float64
	Dy float64
}

// NewVector returns a new vector with the direction specified by dx and dy.
func NewVector(dx, dy float64) Vector {
	v := Vector{}
	v.Dx = dx
	v.Dy = dy
	return v
}

// NewVectorBetween returns a new vector with the direction specified by
// the subtraction of point a from point b (b-a).
func NewVectorBetween(a Point, b Point) Vector {
	v := Vector{}
	v.Dx = b.X - a.X
	v.Dy = b.Y - a.Y
	return v
}

<<<<<<< HEAD
func NewVectorPolar(length, theta float64) Vector {
	sin, cos := math.Sincos(theta)
	return Vector{Dx: length * cos, Dy: length * sin}
=======
// NewVectorPolar returns a new vector calculated from the specified
// magnitude and angle.
func NewVectorPolar(length float64, theta float64) Vector {
	v := Vector{}

	v.Dx = length * math.Cos(theta)
	v.Dy = length * math.Sin(theta)
	return v
>>>>>>> 0511d00e
}

// Add adds the specified vector to the current one and returns the result.
func (v Vector) Add(other Vector) Vector {
	v.Dx += other.Dx
	v.Dy += other.Dy
	return v
}

// Rotate rotates the vector by the specified angle.
func (v Vector) Rotate(phi float64) Vector {
	mag := v.Magnitude()
	angle := v.GetPolarAngle()

	return NewVectorPolar(mag, angle+phi)
}

// Flip changes the sign of the vector: -vector.
func (v Vector) Flip() Vector {
	mag := v.Magnitude()
	theta := v.GetPolarAngle()

	v.Dx = mag * math.Cos(theta+math.Pi)
	v.Dy = mag * math.Sin(theta+math.Pi)
	return v
}

// FlipY flips the sign of the Dy component of the vector.
func (v Vector) FlipY() Vector {
	v.Dy = -v.Dy
	return v
}

// FlipX flips the sign of the Dx component of the vector.
func (v Vector) FlipX() Vector {
	v.Dx = -v.Dx
	return v
}

// Scale scales the vector by the specified factor.
func (v Vector) Scale(factor float64) Vector {
	mag := v.Magnitude()
	theta := v.GetPolarAngle()

	v.Dx = factor * mag * math.Cos(theta)
	v.Dy = factor * mag * math.Sin(theta)
	return v
}

// Magnitude returns the magnitude of the vector.
func (v Vector) Magnitude() float64 {
	return math.Sqrt(math.Pow(v.Dx, 2.0) + math.Pow(v.Dy, 2.0))
}

// GetPolarAngle returns the angle the magnitude of the vector forms with the
// positive X-axis going counterclockwise.
func (v Vector) GetPolarAngle() float64 {
	return math.Atan2(v.Dy, v.Dx)
}<|MERGE_RESOLUTION|>--- conflicted
+++ resolved
@@ -30,20 +30,11 @@
 	return v
 }
 
-<<<<<<< HEAD
-func NewVectorPolar(length, theta float64) Vector {
-	sin, cos := math.Sincos(theta)
-	return Vector{Dx: length * cos, Dy: length * sin}
-=======
 // NewVectorPolar returns a new vector calculated from the specified
 // magnitude and angle.
 func NewVectorPolar(length float64, theta float64) Vector {
-	v := Vector{}
-
-	v.Dx = length * math.Cos(theta)
-	v.Dy = length * math.Sin(theta)
-	return v
->>>>>>> 0511d00e
+	sin, cos := math.Sincos(theta)
+	return Vector{Dx: length * cos, Dy: length * sin}
 }
 
 // Add adds the specified vector to the current one and returns the result.
