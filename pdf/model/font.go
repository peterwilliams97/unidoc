--- conflicted
+++ resolved
@@ -593,33 +593,6 @@
 	return nometrics, false
 }
 
-<<<<<<< HEAD
-// GetRuneCharMetrics returns the char metrics for rune `r`.
-// TODO(peterwilliams97) There is nothing callers can do if no CharMetrics are found so we might as
-//                       well give them 0 width. There is no need for the bool return.
-func (font *PdfFont) GetRuneCharMetrics(r rune) (fonts.CharMetrics, bool) {
-	var nometrics fonts.CharMetrics
-
-	encoder := font.Encoder()
-	if encoder != nil {
-		m, ok := font.context.GetRuneMetrics(r)
-		if ok {
-			return m, true
-		}
-		if r != 32 {
-			common.Log.Debug("ERROR: Metrics not found for rune=%+v %s", r, font)
-		}
-	}
-	if descriptor, err := font.GetFontDescriptor(); err == nil && descriptor != nil {
-		return fonts.CharMetrics{Wx: descriptor.missingWidth}, true
-	}
-
-	common.Log.Debug("GetRuneCharMetrics: No metrics for font=%s", font)
-	return nometrics, false
-}
-
-=======
->>>>>>> 9cf7868e
 // actualFont returns the Font in font.context
 func (font PdfFont) actualFont() pdfFont {
 	if font.context == nil {
