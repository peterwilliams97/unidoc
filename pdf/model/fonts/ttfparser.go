--- conflicted
+++ resolved
@@ -65,8 +65,6 @@
 	if err != nil {
 		return
 	}
-	defer t.f.Close()
-
 	version, err := t.ReadStr(4)
 	if err != nil {
 		return
@@ -97,6 +95,7 @@
 	if err != nil {
 		return
 	}
+	t.f.Close()
 	TtfRec = t.rec
 	return
 }
@@ -181,35 +180,12 @@
 	return
 }
 
-<<<<<<< HEAD
-func (t *ttfParser) ParseCmap() (err error) {
-	var offset int64
-	if err = t.Seek("cmap"); err != nil {
-		return
-	}
-	t.Skip(2) // version
-	numTables := int(t.ReadUShort())
-	offset31 := int64(0)
-	for j := 0; j < numTables; j++ {
-		platformID := t.ReadUShort()
-		encodingID := t.ReadUShort()
-		offset = int64(t.ReadULong())
-		if platformID == 3 && encodingID == 1 {
-			offset31 = offset
-		}
-	}
-	if offset31 == 0 {
-		err = fmt.Errorf("no Unicode encoding found")
-		return
-	}
-=======
 // parseCmapSubtable31 parses information from an (3,1) subtable (Windows Unicode).
 func (t *ttfParser) parseCmapSubtable31(offset31 int64) (err error) {
 	startCount := make([]uint16, 0, 8)
 	endCount := make([]uint16, 0, 8)
 	idDelta := make([]int16, 0, 8)
 	idRangeOffset := make([]uint16, 0, 8)
->>>>>>> ce9c6ba1
 	t.rec.Chars = make(map[uint16]uint16)
 	t.f.Seek(int64(t.tables["cmap"])+offset31, os.SEEK_SET)
 	format := t.ReadUShort()
@@ -220,14 +196,10 @@
 	t.Skip(2 * 2) // length, language
 	segCount := int(t.ReadUShort() / 2)
 	t.Skip(3 * 2) // searchRange, entrySelector, rangeShift
-	endCount := t.ReadUShortSlice(segCount)
+	for j := 0; j < segCount; j++ {
+		endCount = append(endCount, t.ReadUShort())
+	}
 	t.Skip(2) // reservedPad
-<<<<<<< HEAD
-	startCount := t.ReadUShortSlice(segCount)
-	idDelta := t.ReadShortSlice(segCount)
-	offset, _ = t.f.Seek(int64(0), os.SEEK_CUR)
-	idRangeOffset := t.ReadUShortSlice(segCount)
-=======
 	for j := 0; j < segCount; j++ {
 		startCount = append(startCount, t.ReadUShort())
 	}
@@ -238,7 +210,6 @@
 	for j := 0; j < segCount; j++ {
 		idRangeOffset = append(idRangeOffset, t.ReadUShort())
 	}
->>>>>>> ce9c6ba1
 	for j := 0; j < segCount; j++ {
 		c1 := startCount[j]
 		c2 := endCount[j]
@@ -493,22 +464,8 @@
 	return
 }
 
-<<<<<<< HEAD
-func (t *ttfParser) ReadUShortSlice(n int) (val []uint16) {
-	for i := 0; i < n; i++ {
-		val = append(val, t.ReadUShort())
-	}
-	return
-}
-
-func (t *ttfParser) ReadShortSlice(n int) (val []int16) {
-	for i := 0; i < n; i++ {
-		val = append(val, t.ReadShort())
-	}
-=======
 func (t *ttfParser) ReadByte() (val uint8) {
 	binary.Read(t.f, binary.BigEndian, &val)
->>>>>>> ce9c6ba1
 	return
 }
 
