/*
 * This file is subject to the terms and conditions defined in
 * file 'LICENSE.md', which is part of this source code package.
 */

package cmap

import (
	"testing"
)

func init() {
	// Uncomment when debugging to get debug or trace logging output.
	//common.SetLogger(common.NewConsoleLogger(common.LogLevelDebug))
	//common.SetLogger(common.NewConsoleLogger(common.LogLevelTrace))
}

// cmap1Data represents a basic CMap.
const cmap1Data = `
	/CIDInit /ProcSet findresource begin
	12 dict begin
	begincmap
	/CIDSystemInfo
	<<  /Registry (Adobe)
	/Ordering (UCS)
	/Supplement 0
	>> def
	/CMapName /Adobe-Identity-UCS def
	/CMapType 2 def
	1 begincodespacerange
	<0000> <FFFF>
	endcodespacerange
	8 beginbfchar
	<0003> <0020>
	<0007> <0024>
	<0033> <0050>
	<0035> <0052>
	<0037> <0054>
	<005A> <0077>
	<005C> <0079>
	<005F> <007C>
	endbfchar
	7 beginbfrange
	<000F> <0017> <002C>
	<001B> <001D> <0038>
	<0025> <0026> <0042>
	<002F> <0031> <004C>
	<0044> <004C> <0061>
	<004F> <0053> <006C>
	<0055> <0057> <0072>
	endbfrange
	endcmap
	CMapName currentdict /CMap defineresource pop
	end
	end
`

// TestCMapParser tests basic loading of a simple CMap.
func TestCMapParser1(t *testing.T) {
<<<<<<< HEAD
	common.SetLogger(common.NewConsoleLogger(common.LogLevelTrace))

	cmap, err := LoadCmapFromDataCID([]byte(cmap1Data))
=======
	cmap, err := LoadCmapFromData([]byte(cmap1Data))
>>>>>>> 7fe68915
	if err != nil {
		t.Error("Failed: ", err)
		return
	}

	if cmap.Name() != "Adobe-Identity-UCS" {
		t.Errorf("CMap name incorrect (%s)", cmap.Name())
		return
	}

	if cmap.Type() != 2 {
		t.Errorf("CMap type incorrect")
		return
	}

	if len(cmap.codespaces) != 1 {
		t.Errorf("len codespace != 1 (%d)", len(cmap.codespaces))
		return
	}

	if cmap.codespaces[0].Low != 0 {
		t.Errorf("code space low range != 0 (%d)", cmap.codespaces[0].Low)
		return
	}

	if cmap.codespaces[0].High != 0xFFFF {
		t.Errorf("code space high range != 0xffff (%d)", cmap.codespaces[0].High)
		return
	}

	expectedMappings := map[CharCode]rune{
		0x0003:     0x0020,
		0x005F:     0x007C,
		0x000F:     0x002C,
		0x000F + 5: 0x002C + 5,
		0x001B:     0x0038,
		0x001B + 2: 0x0038 + 2,
		0x002F:     0x004C,
		0x0044:     0x0061,
		0x004F:     0x006C,
		0x0055:     0x0072,
	}

	for k, expected := range expectedMappings {
		if v, ok := cmap.CharcodeToUnicode(k); !ok || v != string(expected) {
			t.Errorf("incorrect mapping, expecting 0x%X ➞ 0x%X (%#v)", k, expected, v)
			return
		}
	}

	v, _ := cmap.CharcodeToUnicode(0x99)
	if v != MissingCodeString { //!= "notdef" {
		t.Errorf("Unmapped code, expected to map to undefined")
		return
	}

	charcodes := []byte{0x00, 0x03, 0x00, 0x0F}
	s, _ := cmap.CharcodeBytesToUnicode(charcodes)
	if s != " ," {
		t.Error("Incorrect charcode bytes ➞ string mapping")
		return
	}
}

const cmap2Data = `
	/CIDInit /ProcSet findresource begin
	12 dict begin
	begincmap
	/CIDSystemInfo
	<<  /Registry (Adobe)
	/Ordering (UCS)
	/Supplement 0
	>> def
	/CMapName /Adobe-Identity-UCS def
	/CMapType 2 def
	1 begincodespacerange
	<0000> <FFFF>
	endcodespacerange
	7 beginbfrange
	<0080> <00FF> <002C>
	<802F> <902F> <0038>
	endbfrange
	endcmap
	CMapName currentdict /CMap defineresource pop
	end
	end
`

// TestCMapParser2 tests a bug that came up when 2-byte character codes had the higher byte set to 0,
// e.g. 0x0080, and the character map was not taking the number of bytes of the input codemap into account.
func TestCMapParser2(t *testing.T) {
	//common.SetLogger(common.NewConsoleLogger(common.LogLevelTrace))

	cmap, err := LoadCmapFromDataCID([]byte(cmap2Data))
	if err != nil {
		t.Error("Failed: ", err)
		return
	}

	if cmap.Name() != "Adobe-Identity-UCS" {
		t.Errorf("CMap name incorrect (%s)", cmap.Name())
		return
	}

	if cmap.Type() != 2 {
		t.Errorf("CMap type incorrect")
		return
	}

	if len(cmap.codespaces) != 1 {
		t.Errorf("len codespace != 1 (%d)", len(cmap.codespaces))
		return
	}

	if cmap.codespaces[0].Low != 0 {
		t.Errorf("code space low range != 0 (%d)", cmap.codespaces[0].Low)
		return
	}

	if cmap.codespaces[0].High != 0xFFFF {
		t.Errorf("code space high range != 0xffff (%d)", cmap.codespaces[0].High)
		return
	}

	expectedMappings := map[CharCode]rune{
		0x0080: 0x002C,
		0x802F: 0x0038,
	}

	for k, expected := range expectedMappings {
		if v, ok := cmap.CharcodeToUnicode(k); !ok || v != string(expected) {
			t.Errorf("incorrect mapping, expecting 0x%X ➞ 0x%X (got 0x%X)", k, expected, v)
			return
		}
	}

	// Check byte sequence mappings.
	expectedSequenceMappings := []struct {
		bytes    []byte
		expected string
	}{
		{[]byte{0x80, 0x2F, 0x00, 0x80}, string([]rune{0x0038, 0x002C})},
	}

	for _, exp := range expectedSequenceMappings {
		str, _ := cmap.CharcodeBytesToUnicode(exp.bytes)
		if str != exp.expected {
			t.Errorf("Incorrect byte sequence mapping % X ➞ % X (got % X)",
				exp.bytes, []rune(exp.expected), []rune(str))
			return
		}
	}
}

// cmapData3 is a CMap with a mixture of 1 and 2 byte codespaces.
const cmapData3 = `
	/CIDInit /ProcSet findresource begin
	12 dict begin begincmap
	/CIDSystemInfo
	3 dict dup begin
	/Registry (Adobe) def
	/Supplement 2 def
	end def

	/CMapName /test-1 def
	/CMapType 1 def

	4 begincodespacerange
	<00> <80>
	<8100> <9fff>
	<a0> <d0>
	<d140> <fbfc>
	endcodespacerange
	7 beginbfrange
	<00> <80> <10>
	<8100> <9f00> <1000>
	<a0> <d0> <90>
	<d140> <f000> <a000>
	endbfrange
	endcmap
`

// TestCMapParser3 test case of a CMap with mixed number of 1 and 2 bytes in the codespace range.
func TestCMapParser3(t *testing.T) {
	//common.SetLogger(common.NewConsoleLogger(common.LogLevelTrace))

	cmap, err := LoadCmapFromDataCID([]byte(cmapData3))
	if err != nil {
		t.Error("Failed: ", err)
		return
	}

	if cmap.Name() != "test-1" {
		t.Errorf("CMap name incorrect (%s)", cmap.Name())
		return
	}

	if cmap.Type() != 1 {
		t.Errorf("CMap type incorrect")
		return
	}

	// Check codespaces.
	expectedCodespaces := []Codespace{
		{1, 0x00, 0x80},
		{1, 0xa0, 0xd0},
		{2, 0x8100, 0x9fff},
		{2, 0xd140, 0xfbfc},
	}

	if len(cmap.codespaces) != len(expectedCodespaces) {
		t.Errorf("len codespace != %d (%d)", len(expectedCodespaces), len(cmap.codespaces))
		return
	}

	for i, cs := range cmap.codespaces {
		exp := expectedCodespaces[i]
		if cs.NumBytes != exp.NumBytes {
			t.Errorf("code space number of bytes != %d (%d) %x", exp.NumBytes, cs.NumBytes, exp)
			return
		}

		if cs.Low != exp.Low {
			t.Errorf("code space low range != %d (%d) %x", exp.Low, cs.Low, exp)
			return
		}

		if cs.High != exp.High {
			t.Errorf("code space high range != 0x%X (0x%X) %x", exp.High, cs.High, exp)
			return
		}
	}

	// Check mappings.
	expectedMappings := map[CharCode]rune{
		0x80:   0x10 + 0x80,
		0x8100: 0x1000,
		0xa0:   0x90,
		0xd140: 0xa000,
	}
	for k, expected := range expectedMappings {
		if v, ok := cmap.CharcodeToUnicode(k); !ok || v != string(expected) {
			t.Errorf("incorrect mapping: expecting 0x%02X ➞ 0x%02X (got 0x%02X)", k, expected, v)
			return
		}
	}

	// Check byte sequence mappings.
	expectedSequenceMappings := []struct {
		bytes    []byte
		expected string
	}{

		{[]byte{0x80, 0x81, 0x00, 0xa1, 0xd1, 0x80, 0x00},
			string([]rune{
				0x90,
				0x1000,
				0x91,
				0xa000 + 0x40,
				0x10})},
	}

	for _, exp := range expectedSequenceMappings {
		str, _ := cmap.CharcodeBytesToUnicode(exp.bytes)
		if str != exp.expected {
			t.Errorf("Incorrect byte sequence mapping: % 02X ➞ % 02X (got % 02X)",
				exp.bytes, []rune(exp.expected), []rune(str))
			return
		}
	}
}

// cmapData4 is a CMap with some utf16 encoded unicode strings that contain surrogates
const cmap4Data = `
    /CIDInit /ProcSet findresource begin
    11 dict begin
    begincmap
    /CIDSystemInfo
    << /Registry (Adobe)
    /Ordering (UCS)
    /Supplement 0
    >> def
    /CMapName /Adobe-Identity-UCS def
    /CMapType 2 def
    1 begincodespacerange
    <0000> <FFFF>
    endcodespacerange
    15 beginbfchar
    <01E1> <002C>
    <0201> <007C>
    <059C> <21D2>
    <05CA> <2200>
    <05CC> <2203>
    <05D0> <2208>
    <0652> <2295>
    <073F> <D835DC50>
    <0749> <D835DC5A>
    <0889> <D835DC84>
    <0893> <D835DC8E>
    <08DD> <D835DC9E>
    <08E5> <D835DCA6>
    <08E7> <2133>
    <0D52> <2265>
    endbfchar
    1 beginbfrange
    <0E36> <0E37> <27F5>
    endbfrange
    endcmap
`

// TestCMapParser4 checks that ut16 encoded unicode strings are interpreted correctly
func TestCMapParser4(t *testing.T) {
	common.SetLogger(common.NewConsoleLogger(common.LogLevelDebug))

	cmap, err := LoadCmapFromDataCID([]byte(cmap4Data))
	if err != nil {
		t.Error("Failed to load CMap: ", err)
		return
	}

	if cmap.Name() != "Adobe-Identity-UCS" {
		t.Errorf("CMap name incorrect (%s)", cmap.Name())
		return
	}

	if cmap.Type() != 2 {
		t.Errorf("CMap type incorrect")
		return
	}

	if len(cmap.codespaces) != 1 {
		t.Errorf("len codespace != 1 (%d)", len(cmap.codespaces))
		return
	}

	if cmap.codespaces[0].Low != 0 {
		t.Errorf("code space low range != 0 (%d)", cmap.codespaces[0].Low)
		return
	}

	if cmap.codespaces[0].High != 0xFFFF {
		t.Errorf("code space high range != 0xffff (%d)", cmap.codespaces[0].High)
		return
	}

	expectedMappings := map[CharCode]string{
		0x0889: "\U0001d484", // `𝒄`
		0x0893: "\U0001d48e", // `𝒎`
		0x08DD: "\U0001d49e", // `𝒞`
		0x08E5: "\U0001d4a6", // `𝒦
	}

	for k, expected := range expectedMappings {
		if v, ok := cmap.CharcodeToUnicode(k); !ok || v != expected {
			t.Errorf("incorrect mapping, expecting 0x%04X ➞ %+q (got %+q)", k, expected, v)
			return
		}
	}

	// Check byte sequence mappings.
	expectedSequenceMappings := []struct {
		bytes    []byte
		expected string
	}{
		{[]byte{0x07, 0x3F, 0x07, 0x49}, "\U0001d450\U0001d45a"}, // `𝑐𝑚`
		{[]byte{0x08, 0x89, 0x08, 0x93}, "\U0001d484\U0001d48e"}, // `𝒄𝒎`
		{[]byte{0x08, 0xDD, 0x08, 0xE5}, "\U0001d49e\U0001d4a6"}, // `𝒞𝒦`
		{[]byte{0x08, 0xE7, 0x0D, 0x52}, "\u2133\u2265"},         // `ℳ≥`
	}

	for _, exp := range expectedSequenceMappings {
		str, _ := cmap.CharcodeBytesToUnicode(exp.bytes)
		if str != exp.expected {
			t.Errorf("Incorrect byte sequence mapping % 02X ➞ %+q (got %+q)",
				exp.bytes, exp.expected, str)
			return
		}
	}
}<|MERGE_RESOLUTION|>--- conflicted
+++ resolved
@@ -7,6 +7,8 @@
 
 import (
 	"testing"
+
+	"github.com/unidoc/unidoc/common"
 )
 
 func init() {
@@ -57,13 +59,7 @@
 
 // TestCMapParser tests basic loading of a simple CMap.
 func TestCMapParser1(t *testing.T) {
-<<<<<<< HEAD
-	common.SetLogger(common.NewConsoleLogger(common.LogLevelTrace))
-
 	cmap, err := LoadCmapFromDataCID([]byte(cmap1Data))
-=======
-	cmap, err := LoadCmapFromData([]byte(cmap1Data))
->>>>>>> 7fe68915
 	if err != nil {
 		t.Error("Failed: ", err)
 		return
