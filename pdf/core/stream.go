--- conflicted
+++ resolved
@@ -11,11 +11,7 @@
 	"github.com/unidoc/unidoc/common"
 )
 
-<<<<<<< HEAD
-// NewEncoderFromStream creates an encoder from `streamObj`'s dictionary.
-=======
 // NewEncoderFromStream creates a StreamEncoder based on the stream's dictionary.
->>>>>>> 714b4bcb
 func NewEncoderFromStream(streamObj *PdfObjectStream) (StreamEncoder, error) {
 	filterObj := TraceToDirectObject(streamObj.PdfObjectDictionary.Get("Filter"))
 	if filterObj == nil {
